// Package models defines models used by an algod rest client//
// IF YOU MODIFY THIS FILE: IMPORTANT
// In practice, this is straight up copied from /v1/models/model.go. It is duplicated
// from internal model code, to maintain the internal/external client encapsulation.
// It does flatten some embedded structs, however.
// No client should depend on any package in v1.
package models

import "github.com/algorand/go-algorand-sdk/types"

// NodeStatus contains the information about a node status
// swagger:model NodeStatus
type NodeStatus struct {
	// LastRound indicates the last round seen
	//
	// required: true
	LastRound uint64 `json:"lastRound"`

	// LastVersion indicates the last consensus version supported
	//
	// required: true
	LastVersion string `json:"lastConsensusVersion"`

	// NextVersion of consensus protocol to use
	//
	// required: true
	NextVersion string `json:"nextConsensusVersion"`

	// NextVersionRound is the round at which the next consensus version will apply
	//
	// required: true
	NextVersionRound uint64 `json:"nextConsensusVersionRound"`

	// NextVersionSupported indicates whether the next consensus version is supported by this node
	//
	// required: true
	NextVersionSupported bool `json:"nextConsensusVersionSupported"`

	// TimeSinceLastRound in nanoseconds
	//
	// required: true
	TimeSinceLastRound int64 `json:"timeSinceLastRound"`

	// CatchupTime in nanoseconds
	//
	// required: true
	CatchupTime int64 `json:"catchupTime"`
}

// TransactionID Description
// swagger:model transactionID
type TransactionID struct {
	// TxId is the string encoding of the transaction hash
	//
	// required: true
	TxID string `json:"txId"`
}

// Account Description
// swagger:model Account
type Account struct {
	// Round indicates the round for which this information is relevant
	//
	// required: true
	Round uint64 `json:"round"`

	// Address indicates the account public key
	//
	// required: true
	Address string `json:"address"`

	// Amount indicates the total number of MicroAlgos in the account
	//
	// required: true
	Amount uint64 `json:"amount"`

	// PendingRewards specifies the amount of MicroAlgos of pending
	// rewards in this account.
	//
	// required: true
	PendingRewards uint64 `json:"pendingrewards"`

	// AmountWithoutPendingRewards specifies the amount of MicroAlgos in
	// the account, without the pending rewards.
	//
	// required: true
	AmountWithoutPendingRewards uint64 `json:"amountwithoutpendingrewards"`

	// Rewards indicates the total rewards of MicroAlgos the account has recieved
	//
	// required: true
	Rewards uint64 `json:"rewards"`

	// Status indicates the delegation status of the account's MicroAlgos
	// Offline - indicates that the associated account is delegated.
	// Online  - indicates that the associated account used as part of the delegation pool.
	// NotParticipating - indicates that the associated account is neither a delegator nor a delegate.
	//
	// required: true
	Status string `json:"status"`
}

// Bytes is a byte array
// swagger:strfmt binary
type Bytes = []byte // note that we need to make this its own object to get the strfmt annotation to work properly. Otherwise swagger generates []uint8 instead of type binary
// ^ one day we should probably fork swagger, to avoid this workaround.

// Transaction contains all fields common to all transactions and serves as an envelope to all transactions
// type
// swagger:model Transaction
type Transaction struct {
	// Type is the transaction type
	//
	// required: true
	Type types.TxType `json:"type"`

	// TxID is the transaction ID
	//
	// required: true
	TxID string `json:"tx"`

	// From is the sender's address
	//
	// required: true
	From string `json:"from"`

	// Fee is the transaction fee
	//
	// required: true
	Fee uint64 `json:"fee"`

	// FirstRound indicates the first valid round for this transaction
	//
	// required: true
	FirstRound uint64 `json:"first-round"`

	// LastRound indicates the last valid round for this transaction
	//
	// required: true
	LastRound uint64 `json:"last-round"`

	// Note is a free form data
	//
	// required: false
	Note Bytes `json:"noteb64,omitempty"`

	// ConfirmedRound indicates the block number this transaction appeared in
	//
	// required: false
	ConfirmedRound uint64 `json:"round,omitempty"`

	// PoolError indicates the transaction was evicted from this node's transaction
	// pool (if non-empty).  A non-empty PoolError does not guarantee that the
	// transaction will never be committed; other nodes may not have evicted the
	// transaction and may attempt to commit it in the future.
	//
	// required: false
	PoolError string `json:"poolerror,omitempty"`

	// This is a list of all supported transactions.
	// To add another one, create a struct with XXXTransactionType and embed it here.
	// To prevent extraneous fields, all must have the "omitempty" tag.
	Payment *PaymentTransactionType `json:"payment,omitempty"`

	// FromRewards is the amount of pending rewards applied to the From
	// account as part of this transaction.
	//
	// required: false
	FromRewards uint64 `json:"fromrewards,omitempty"`

	// Genesis ID
	//
	// required: true
	GenesisID string `json:"genesisID"`

	// Genesis hash
	//
	// required: true
	GenesisHash Bytes `json:"genesishashb64"`
}

// PaymentTransactionType contains the additional fields for a payment Transaction
// swagger:model PaymentTransactionType
type PaymentTransactionType struct {
	// To is the receiver's address
	//
	// required: true
	To string `json:"to"`

	// CloseRemainderTo is the address the sender closed to
	//
	// required: false
	CloseRemainderTo string `json:"close,omitempty"`

	// CloseAmount is the amount sent to CloseRemainderTo, for committed transaction
	//
	// required: false
	CloseAmount uint64 `json:"closeamount,omitempty"`

	// Amount is the amount of MicroAlgos intended to be transferred
	//
	// required: true
	Amount uint64 `json:"amount"`

	// ToRewards is the amount of pending rewards applied to the To account
	// as part of this transaction.
	//
	// required: false
	ToRewards uint64 `json:"torewards,omitempty"`

	// CloseRewards is the amount of pending rewards applied to the CloseRemainderTo
	// account as part of this transaction.
	//
	// required: false
	CloseRewards uint64 `json:"closerewards,omitempty"`
}

<<<<<<< HEAD
// Transaction contains all fields common to all transactions and serves as an envelope to all transactions
// type
// swagger:model Transaction
type Transaction struct {

	// ConfirmedRound indicates the block number this transaction appeared in
	ConfirmedRound uint64 `json:"round,omitempty"`

	// PoolError indicates the transaction was evicted from this node's transaction
	// pool (if non-empty).  A non-empty PoolError does not guarantee that the
	// transaction will never be committed; other nodes may not have evicted the
	// transaction and may attempt to commit it in the future.
	PoolError string `json:"poolerror,omitempty"`

	// Fee is the transaction fee
	// Required: true
	Fee uint64 `json:"fee"`

	// FirstRound indicates the first valid round for this transaction
	// Required: true
	FirstRound uint64 `json:"first-round"`

	// From is the sender's address
	// Required: true
	From string `json:"from"`

	// LastRound indicates the last valid round for this transaction
	// Required: true
	LastRound uint64 `json:"last-round"`

	// Note is a free form data
	Note []uint8 `json:"noteb64"`

	// TxID is the transaction ID
	// Required: true
	TxID string `json:"tx"`

	// payment
	Payment *PaymentTransactionType `json:"payment,omitempty"`

	// type
	// Required: true
	Type TxType `json:"type"`
=======
// TransactionList contains a list of transactions
// swagger:model TransactionList
type TransactionList struct {
	// TransactionList is a list of transactions
	//
	// required: true
	Transactions []Transaction `json:"transactions,omitempty"`
>>>>>>> 5f0e2b70
}

// TransactionFee contains the suggested fee
// swagger:model TransactionFee
type TransactionFee struct {
	// Fee is transaction fee
	// Fee is in units of micro-Algos per byte.
	// Fee may fall to zero but transactions must still have a fee of
	// at least MinTxnFee for the current network protocol.
	//
	// required: true
	Fee uint64 `json:"fee"`
}

// TransactionParams contains the parameters that help a client construct
// a new transaction.
// swagger:model TransactionParams
type TransactionParams struct {
	// Fee is the suggested transaction fee
	// Fee is in units of micro-Algos per byte.
	// Fee may fall to zero but transactions must still have a fee of
	// at least MinTxnFee for the current network protocol.
	//
	// required: true
	Fee uint64 `json:"fee"`

	// Genesis ID
	//
	// required: true
	GenesisID string `json:"genesisID"`

	// Genesis hash
	//
	// required: true
	GenesisHash Bytes `json:"genesishashb64"`

	// LastRound indicates the last round seen
	//
	// required: true
	LastRound uint64 `json:"lastRound"`

	// ConsensusVersion indicates the consensus protocol version
	// as of LastRound.
	//
	// required: true
	ConsensusVersion string `json:"consensusVersion"`
}

// Block contains a block information
// swagger:model Block
type Block struct {
	// Hash is the current block hash
	//
	// required: true
	Hash string `json:"hash"`

	// PreviousBlockHash is the previous block hash
	//
	// required: true
	PreviousBlockHash string `json:"previousBlockHash"`

	// Seed is the sortition seed
	//
	// required: true
	Seed string `json:"seed"`

	// Proposer is the address of this block proposer
	//
	// required: true
	Proposer string `json:"proposer"`

	// Round is the current round on which this block was appended to the chain
	//
	// required: true
	Round uint64 `json:"round"`

	// Period is the period on which the block was confirmed
	//
	// required: true
	Period uint64 `json:"period"`

	// TransactionsRoot authenticates the set of transactions appearing in the block.
	// More specifically, it's the root of a merkle tree whose leaves are the block's Txids, in lexicographic order.
	// For the empty block, it's 0.
	// Note that the TxnRoot does not authenticate the signatures on the transactions, only the transactions themselves.
	// Two blocks with the same transactions but in a different order and with different signatures will have the same TxnRoot.
	//
	// required: true
	TransactionsRoot string `json:"txnRoot"`

	// RewardsLevel specifies how many rewards, in MicroAlgos,
	// have been distributed to each config.Protocol.RewardUnit
	// of MicroAlgos since genesis.
	RewardsLevel uint64 `json:"reward"`

	// The number of new MicroAlgos added to the participation stake from rewards at the next round.
	RewardsRate uint64 `json:"rate"`

	// The number of leftover MicroAlgos after the distribution of RewardsRate/rewardUnits
	// MicroAlgos for every reward unit in the next round.
	RewardsResidue uint64 `json:"frac"`

	// Transactions is the list of transactions in this block
	Transactions TransactionList `json:"txns"`

	// TimeStamp in seconds since epoch
	//
	// required: true
	Timestamp int64 `json:"timestamp"`

	UpgradeState
	UpgradeVote
}

// UpgradeState contains the information about a current state of an upgrade
// swagger:model UpgradeState
type UpgradeState struct {
	// CurrentProtocol is a string that represents the current protocol
	//
	// required: true
	CurrentProtocol string `json:"currentProtocol"`

	// NextProtocol is a string that represents the next proposed protocol
	//
	// required: true
	NextProtocol string `json:"nextProtocol"`

	// NextProtocolApprovals is the number of blocks which approved the protocol upgrade
	//
	// required: true
	NextProtocolApprovals uint64 `json:"nextProtocolApprovals"`

	// NextProtocolVoteBefore is the deadline round for this protocol upgrade (No votes will be consider after this round)
	//
	// required: true
	NextProtocolVoteBefore uint64 `json:"nextProtocolVoteBefore"`

	// NextProtocolSwitchOn is the round on which the protocol upgrade will take effect
	//
	// required: true
	NextProtocolSwitchOn uint64 `json:"nextProtocolSwitchOn"`
}

// UpgradeVote represents the vote of the block proposer with respect to protocol upgrades.
// swagger:model UpgradeVote
type UpgradeVote struct {
	// UpgradePropose indicates a proposed upgrade
	//
	// required: true
	UpgradePropose string `json:"upgradePropose"`

	// UpgradeApprove indicates a yes vote for the current proposal
	//
	// required: true
	UpgradeApprove bool `json:"upgradeApprove"`
}

// Supply represents the current supply of MicroAlgos in the system
// swagger:model Supply
type Supply struct {
	// Round
	//
	// required: true
	Round uint64 `json:"round"`

	// TotalMoney
	//
	// required: true
	TotalMoney uint64 `json:"totalMoney"`

	// OnlineMoney
	//
	// required: true
	OnlineMoney uint64 `json:"onlineMoney"`
}

// PendingTransactions represents a potentially truncated list of transactions currently in the
// node's transaction pool.
// swagger:model PendingTransactions
type PendingTransactions struct {
	// TruncatedTxns
	// required: true
	TruncatedTxns TransactionList `json:"truncatedTxns"`
	// TotalTxns
	// required: true
	TotalTxns uint64 `json:"totalTxns"`
}

// Version contains the current algod version.
//
// Note that we annotate this as a model so that legacy clients
// can directly import a swagger generated Version model.
// swagger:model Version
type Version struct {
	// required: true
	Versions []string `json:"versions"`
	// required: true
	GenesisID string `json:"genesis_id"`
	// required: true
	GenesisHash Bytes `json:"genesis_hash_b64"`
}

// VersionsResponse is the response to 'GET /versions'
//
// swagger:response VersionsResponse
type VersionsResponse struct {
	// in: body
	Body Version
}<|MERGE_RESOLUTION|>--- conflicted
+++ resolved
@@ -215,51 +215,6 @@
 	CloseRewards uint64 `json:"closerewards,omitempty"`
 }
 
-<<<<<<< HEAD
-// Transaction contains all fields common to all transactions and serves as an envelope to all transactions
-// type
-// swagger:model Transaction
-type Transaction struct {
-
-	// ConfirmedRound indicates the block number this transaction appeared in
-	ConfirmedRound uint64 `json:"round,omitempty"`
-
-	// PoolError indicates the transaction was evicted from this node's transaction
-	// pool (if non-empty).  A non-empty PoolError does not guarantee that the
-	// transaction will never be committed; other nodes may not have evicted the
-	// transaction and may attempt to commit it in the future.
-	PoolError string `json:"poolerror,omitempty"`
-
-	// Fee is the transaction fee
-	// Required: true
-	Fee uint64 `json:"fee"`
-
-	// FirstRound indicates the first valid round for this transaction
-	// Required: true
-	FirstRound uint64 `json:"first-round"`
-
-	// From is the sender's address
-	// Required: true
-	From string `json:"from"`
-
-	// LastRound indicates the last valid round for this transaction
-	// Required: true
-	LastRound uint64 `json:"last-round"`
-
-	// Note is a free form data
-	Note []uint8 `json:"noteb64"`
-
-	// TxID is the transaction ID
-	// Required: true
-	TxID string `json:"tx"`
-
-	// payment
-	Payment *PaymentTransactionType `json:"payment,omitempty"`
-
-	// type
-	// Required: true
-	Type TxType `json:"type"`
-=======
 // TransactionList contains a list of transactions
 // swagger:model TransactionList
 type TransactionList struct {
@@ -267,7 +222,6 @@
 	//
 	// required: true
 	Transactions []Transaction `json:"transactions,omitempty"`
->>>>>>> 5f0e2b70
 }
 
 // TransactionFee contains the suggested fee
